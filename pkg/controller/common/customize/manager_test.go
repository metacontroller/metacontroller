/*
Copyright 2021 Metacontroller authors.

Licensed under the Apache License, Version 2.0 (the "License");
you may not use this file except in compliance with the License.
You may obtain a copy of the License at

    https://www.apache.org/licenses/LICENSE-2.0

Unless required by applicable law or agreed to in writing, software
distributed under the License is distributed on an "AS IS" BASIS,
WITHOUT WARRANTIES OR CONDITIONS OF ANY KIND, either express or implied.
See the License for the specific language governing permissions and
limitations under the License.
*/

package customize

import (
	"reflect"
	"testing"

	"metacontroller/pkg/apis/metacontroller/v1alpha1"
	"metacontroller/pkg/controller/common"
	dynamicclientset "metacontroller/pkg/dynamic/clientset"
	"metacontroller/pkg/dynamic/discovery"
	dynamicinformer "metacontroller/pkg/dynamic/informer"

	. "metacontroller/pkg/internal/testutils/hooks"

	v1 "k8s.io/apimachinery/pkg/apis/meta/v1"
	"k8s.io/apimachinery/pkg/apis/meta/v1/unstructured"
	"k8s.io/apimachinery/pkg/runtime/schema"
)

var fakeEnqueueParent = func(obj interface{}) {}
var dynClient = dynamicclientset.Clientset{}
var dynInformers = dynamicinformer.SharedInformerFactory{}

<<<<<<< HEAD
type nilCustomizableController struct {
}

func (cc *nilCustomizableController) GetCustomizeHook() *v1alpha1.Hook {
	return nil
}

type fakeCustomizableController struct {
}

func (cc *fakeCustomizableController) GetCustomizeHook() *v1alpha1.Hook {
	url := "fake"
	return &v1alpha1.Hook{
		Webhook: &v1alpha1.Webhook{
			URL: &url,
		},
	}
}

var neGroupKindMap = common.GroupKindMap{
	schema.GroupKind{
		Group: "randomGroup",
		Kind:  "ingress",
	}: &discovery.APIResource{
		APIVersion:  "v1alpha1",
		APIResource: v1.APIResource{Namespaced: true, Group: "randomGroup"},
	},
}

=======
>>>>>>> 13630b4e
var customizeManagerWithNilController, _ = NewCustomizeManager(
	"test",
	fakeEnqueueParent,
	&NilCustomizableController{},
	&dynClient,
	&dynInformers,
	make(common.InformerMap),
	make(common.GroupKindMap),
	nil,
	common.CompositeController,
)

var customizeManagerWithFakeController, _ = NewCustomizeManager(
	"test",
	fakeEnqueueParent,
	&FakeCustomizableController{},
	&dynClient,
	&dynInformers,
	make(common.InformerMap),
	make(common.GroupKindMap),
	nil,
	common.DecoratorController,
)

var customizeManagerWithFakeControllerAndGroupKindMap, _ = NewCustomizeManager(
	"test",
	fakeEnqueueParent,
	&fakeCustomizableController{},
	&dynClient,
	&dynInformers,
	make(common.InformerMap),
	neGroupKindMap,
	nil,
	common.DecoratorController,
)

func TestGetRelatedObjects_whenHookDisabled_returnEmptyMap(t *testing.T) {
	parent := &unstructured.Unstructured{}
	parent.SetName("test")
	parent.SetGeneration(1)

	relatedObjects, err := customizeManagerWithNilController.GetRelatedObjects(parent)

	if err != nil {
		t.Errorf("Incorrect invocation, err should be nil, got: %v", err)
	}

	if len(relatedObjects) != 0 {
		t.Errorf("Expected empty map, got %v", relatedObjects)
	}
}

func TestGetRelatedObject_requestResponse(t *testing.T) {
	expectedResponse := &CustomizeHookResponse{
		[]*v1alpha1.RelatedResourceRule{{
			ResourceRule: v1alpha1.ResourceRule{
				APIVersion: "some",
				Resource:   "some",
			},
			LabelSelector: &v1.LabelSelector{MatchLabels: map[string]string{"aaa": "bbb"}},
			Namespace:     "Namespace",
			Names:         []string{"name"},
		}},
	}

	customizeManagerWithFakeController.customizeHook = NewHookExecutorStub(expectedResponse)
	parent := &unstructured.Unstructured{}
	parent.SetName("othertest")
	parent.SetGeneration(1)

	response, err := customizeManagerWithFakeController.getCustomizeHookResponse(parent)

	if err != nil {
		t.Errorf("Incorrect invocation, err should be nil, got: %v", err)
	}

	if !reflect.DeepEqual(*response, *expectedResponse) {
		t.Errorf("Response should be equal to %v, got %v", expectedResponse, response)
	}

	if customizeManagerWithFakeController.customizeCache.Get("othertest", 1) == nil {
		t.Error("Expected not nil here, response should be cached")
	}
}

func TestDetermineSelectionType_returnErrorWhenLabelSelectorAndNamespaceIsPresent(t *testing.T) {
	resourceRule := v1alpha1.RelatedResourceRule{
		ResourceRule: v1alpha1.ResourceRule{
			APIVersion: "some",
			Resource:   "some",
		},
		LabelSelector: &v1.LabelSelector{MatchLabels: map[string]string{"aaa": "bbb"}},
		Namespace:     "Namespace",
	}

	selectionType, err := determineSelectionType(&resourceRule)

	if selectionType != invalid && err == nil {
		t.Errorf("Expected error and 'invalid' selection type, but got %v", selectionType)
	}
}

func TestDetermineSelectionType_returnErrorWhenLabelSelectorAndNameIsPresent(t *testing.T) {
	resourceRule := v1alpha1.RelatedResourceRule{
		ResourceRule: v1alpha1.ResourceRule{
			APIVersion: "some",
			Resource:   "some",
		},
		LabelSelector: &v1.LabelSelector{MatchLabels: map[string]string{"aaa": "bbb"}},
		Names:         []string{"name"},
	}

	selectionType, err := determineSelectionType(&resourceRule)

	if selectionType != invalid && err == nil {
		t.Errorf("Expected error and 'invalid' selection type, but got %v", selectionType)
	}
}

func TestDetermineSelectionType_returnLabelSelectorWhenPresent(t *testing.T) {
	resourceRule := v1alpha1.RelatedResourceRule{
		ResourceRule: v1alpha1.ResourceRule{
			APIVersion: "some",
			Resource:   "some",
		},
		LabelSelector: &v1.LabelSelector{MatchLabels: map[string]string{"aaa": "bbb"}},
	}

	selectionType, err := determineSelectionType(&resourceRule)

	if selectionType != selectByLabels || err != nil {
		t.Errorf("Expected %v selection type, but got %v", selectByLabels, selectionType)
	}
}

func TestDetermineSelectionType_returnNamespaceAndNamesWhenNamespaceIsPresent(t *testing.T) {
	resourceRule := v1alpha1.RelatedResourceRule{
		ResourceRule: v1alpha1.ResourceRule{
			APIVersion: "some",
			Resource:   "some",
		},
		LabelSelector: nil,
		Namespace:     "some",
	}

	selectionType, err := determineSelectionType(&resourceRule)

	if selectionType != selectByNamespaceAndNames || err != nil {
		t.Errorf("Expected %v selection type, but got %v", selectByNamespaceAndNames, selectionType)
	}
}

func TestDetermineSelectionType_returnNamespaceAndNamesWhenNamesIsPresent(t *testing.T) {
	resourceRule := v1alpha1.RelatedResourceRule{
		ResourceRule: v1alpha1.ResourceRule{
			APIVersion: "some",
			Resource:   "some",
		},
		LabelSelector: nil,
		Names:         []string{"name"},
	}

	selectionType, err := determineSelectionType(&resourceRule)

	if selectionType != selectByNamespaceAndNames || err != nil {
		t.Errorf("Expected %v selection type, but got %v", selectByNamespaceAndNames, selectionType)
	}
}

func TestDetermineSelectionType_returnLabelsWhenNothingIsPresent(t *testing.T) {
	resourceRule := v1alpha1.RelatedResourceRule{
		ResourceRule: v1alpha1.ResourceRule{
			APIVersion: "some",
			Resource:   "some",
		},
		LabelSelector: nil,
	}

	selectionType, err := determineSelectionType(&resourceRule)

	if selectionType != selectByLabels || err != nil {
		t.Errorf("Expected %v selection type, but got %v", selectByLabels, selectionType)
	}
}

func TestMatchesRelatedRule_nonMatchingNamespaceAndRuleShouldThrowError(t *testing.T) {

	parent := new(unstructured.Unstructured)
	related := new(unstructured.Unstructured)
	parent.SetAPIVersion("v1alpha1")
	parent.SetNamespace("istio-system")
	related.SetNamespace("istio-system")
	groupVersionKind := schema.GroupVersionKind{
		Group:   "randomGroup",
		Version: "v1alpha1",
		Kind:    "ingress",
	}
	parent.SetGroupVersionKind(groupVersionKind)

	relatedRule := v1alpha1.RelatedResourceRule{
		ResourceRule: v1alpha1.ResourceRule{
			APIVersion: "some",
			Resource:   "some",
		},
		LabelSelector: nil,
		Namespace:     "other-namespace",
		Names:         []string{"some", "test"},
	}

	isMatching, err := customizeManagerWithFakeControllerAndGroupKindMap.matchesRelatedRule(parent, related, &relatedRule)
	if isMatching || err == nil {
		t.Errorf("Expected an error, but got none")
	}
}

func TestMatchesRelatedRule_nonMatchingNamespaceAndRuleShouldBeOkCaseWildcard(t *testing.T) {

	parent := new(unstructured.Unstructured)
	related := new(unstructured.Unstructured)
	parent.SetAPIVersion("v1alpha1")
	parent.SetNamespace("istio-system")

	groupVersionKind := schema.GroupVersionKind{
		Group:   "randomGroup",
		Version: "v1alpha1",
		Kind:    "ingress",
	}
	parent.SetGroupVersionKind(groupVersionKind)

	resourceRule := v1alpha1.RelatedResourceRule{
		ResourceRule: v1alpha1.ResourceRule{
			APIVersion: "some",
			Resource:   "some",
		},
		LabelSelector: nil,
		Namespace:     "*",
		Names:         []string{"some", "test"},
	}

	isMatching, err := customizeManagerWithFakeControllerAndGroupKindMap.matchesRelatedRule(parent, related, &resourceRule)
	if !isMatching || err != nil {
		t.Errorf("Expected no error, but got %v", err.Error())
	}
}

func TestMatchesRelatedRule_nonMatchingNamespaceAndRuleShouldBeOkCaseNoNamesGiven(t *testing.T) {

	parent := new(unstructured.Unstructured)
	related := new(unstructured.Unstructured)
	parent.SetAPIVersion("v1alpha1")
	parent.SetNamespace("istio-system")

	groupVersionKind := schema.GroupVersionKind{
		Group:   "randomGroup",
		Version: "v1alpha1",
		Kind:    "ingress",
	}
	parent.SetGroupVersionKind(groupVersionKind)

	resourceRule := v1alpha1.RelatedResourceRule{
		ResourceRule: v1alpha1.ResourceRule{
			APIVersion: "some",
			Resource:   "some",
		},
		LabelSelector: nil,
		Namespace:     "my-namespace",
		Names:         []string{},
	}

	isMatching, err := customizeManagerWithFakeControllerAndGroupKindMap.matchesRelatedRule(parent, related, &resourceRule)
	if !isMatching || err != nil {
		t.Errorf("Expected no error, but got %v", err.Error())
	}
}<|MERGE_RESOLUTION|>--- conflicted
+++ resolved
@@ -37,15 +37,11 @@
 var dynClient = dynamicclientset.Clientset{}
 var dynInformers = dynamicinformer.SharedInformerFactory{}
 
-<<<<<<< HEAD
-type nilCustomizableController struct {
-}
-
-func (cc *nilCustomizableController) GetCustomizeHook() *v1alpha1.Hook {
+type fakeCustomizableController struct {
+}
+
+func (cc *fakeCustomizableController) GetCustomizeHook() *v1alpha1.Hook {
 	return nil
-}
-
-type fakeCustomizableController struct {
 }
 
 func (cc *fakeCustomizableController) GetCustomizeHook() *v1alpha1.Hook {
@@ -67,12 +63,10 @@
 	},
 }
 
-=======
->>>>>>> 13630b4e
 var customizeManagerWithNilController, _ = NewCustomizeManager(
 	"test",
 	fakeEnqueueParent,
-	&NilCustomizableController{},
+	&fakeCustomizableController{},
 	&dynClient,
 	&dynInformers,
 	make(common.InformerMap),
